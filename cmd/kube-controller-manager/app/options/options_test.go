--- conflicted
+++ resolved
@@ -124,23 +124,6 @@
 
 	expected := &KubeControllerManagerOptions{
 		Generic: &cmoptions.GenericControllerManagerConfigurationOptions{
-<<<<<<< HEAD
-			Port:            10252,     // Note: InsecureServingOptions.ApplyTo will write the flag value back into the component config
-			Address:         "0.0.0.0", // Note: InsecureServingOptions.ApplyTo will write the flag value back into the component config
-			MinResyncPeriod: metav1.Duration{Duration: 8 * time.Hour},
-			ClientConnection: componentbaseconfig.ClientConnectionConfiguration{
-				ContentType: "application/json",
-				QPS:         50.0,
-				Burst:       100,
-			},
-			ControllerStartInterval: metav1.Duration{Duration: 2 * time.Minute},
-			LeaderElection: componentbaseconfig.LeaderElectionConfiguration{
-				ResourceLock:  "configmap",
-				LeaderElect:   false,
-				LeaseDuration: metav1.Duration{Duration: 30 * time.Second},
-				RenewDeadline: metav1.Duration{Duration: 15 * time.Second},
-				RetryPeriod:   metav1.Duration{Duration: 5 * time.Second},
-=======
 			GenericControllerManagerConfiguration: &kubectrlmgrconfig.GenericControllerManagerConfiguration{
 				Port:            10252,     // Note: InsecureServingOptions.ApplyTo will write the flag value back into the component config
 				Address:         "0.0.0.0", // Note: InsecureServingOptions.ApplyTo will write the flag value back into the component config
@@ -159,7 +142,6 @@
 					RetryPeriod:   metav1.Duration{Duration: 5 * time.Second},
 				},
 				Controllers: []string{"foo", "bar"},
->>>>>>> d1c713f3
 			},
 			Debugging: &cmoptions.DebuggingOptions{
 				DebuggingConfiguration: &componentbaseconfig.DebuggingConfiguration{
